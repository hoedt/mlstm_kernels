import os
from math import sqrt

from mlstm_kernels.mlstm.chunkwise.triton_fwbw import mlstm_fwbw as mlstm_fwbw_chunk
<<<<<<< HEAD
from mlstm_kernels.mlstm.parallel.stable_torch_fwbw import mlstm_parallel_torch_ownbw
=======
>>>>>>> aaae1b50
from mlstm_kernels.mlstm.chunkwise.triton_fwbw_stablef import (
    mlstm_fwbw as mlstm_fwbw_chunkstab,
)
from mlstm_kernels.mlstm.parallel.stable_torch_fwbw import mlstm_parallel_torch_ownbw
from mlstm_kernels.test_utils.test_fwbw import test_backward, test_forward

<<<<<<< HEAD

from math import sqrt
import os
=======
import matplotlib.pyplot as plt
import torch

# options
_ = (mlstm_parallel_torch_ownbw, mlstm_fwbw_chunk, mlstm_fwbw_chunkstab)
# choose
baseline = mlstm_fwbw_chunk  # mlstm_parallel_torch_ownbw
comp = mlstm_fwbw_chunkstab
>>>>>>> aaae1b50

# options
_ = (mlstm_parallel_torch_ownbw, mlstm_fwbw_chunk, mlstm_fwbw_chunkstab)
# choose
baseline = mlstm_fwbw_chunk  # mlstm_parallel_torch_ownbw
comp = mlstm_fwbw_chunkstab


def shape_to_rect(shape):
    tot = 1
    for s in shape:
        tot *= s
    d1 = 1
    for s in shape[:-1]:
        d1 *= s
        if d1 > 0.25 * tot ** (1 / 2):
            return (d1, tot // d1)
    return (d1, tot // d1)


def plot_diff(x, y, title=""):
    dat = (
        (x - y)
        .abs()
        .float()
        .cpu()
        .detach()
        .reshape(shape_to_rect(x.shape))
        .transpose(0, 1)
    )
    fig, ax = plt.subplots(figsize=(20, 20))

    im = ax.imshow(
        dat,
    )
    fig.colorbar(im, ax=ax)
    if title:
        ax.set_title(title)
    fig.show()

    n = 0
    while os.path.exists(f"testplot_{n}.png"):
        n += 1
    fig.savefig(f"testplot_{n}.png")

    fig, ax = plt.subplots(figsize=(20, 20))

    im = ax.imshow(
        dat.numpy()
        / (
            x.abs()
            .float()
            .cpu()
            .detach()
            .reshape(shape_to_rect(x.shape))
            .transpose(0, 1)
            + 1e-8
        ),
    )
    fig.colorbar(im, ax=ax)
    if title:
        ax.set_title(title)
    fig.show()

    n = 0
    while os.path.exists(f"testplot_{n}_rel.png"):
        n += 1
    fig.savefig(f"testplot_{n}_rel.png")


def layer_norm(x, ndim=16):
    return torch.nn.functional.layer_norm(x, normalized_shape=ndim)


if __name__ == "__main__":
    import sys
<<<<<<< HEAD
=======

>>>>>>> aaae1b50
    import numpy as np

    include_initial = True  # False
    B, H, T, K, V = 8, 8, 1024, 512, 512
    device = "cuda"
    dtype = torch.float32  # bfloat16

    q = 1 + 0.0 * torch.randn([B, H, T, K], device=device, dtype=dtype)
    k = 1 + 0.0 * torch.randn([B, H, T, K], device=device, dtype=dtype)
    v = torch.randn([B, H, T, V], device=device, dtype=dtype)
    i = torch.randn([B, H, T], device=device, dtype=dtype)
    f = +3.0 + 0.5 * torch.randn([B, H, T], device=device, dtype=dtype)

    # inps = np.load("test_failed_1729621406.npz")
    # print(inps)
    # q, k, v, i, f = [
    #     torch.from_numpy(inps[inp]).to(device=device, dtype=dtype)
    #     for inp in inps.files[:5]
    # ]

    B, H, T, K = q.shape
    V = v.shape[-1]

    if include_initial:
        C_i = torch.randn([B, H, K, V], device=device, dtype=torch.float32)
        n_i = 1 + torch.randn([B, H, K], device=device, dtype=torch.float32)
        m_i = 0.0 * torch.ones([B, H], device=device, dtype=torch.float32)
    else:
        C_i, n_i, m_i = None, None, None

    mask = torch.randn([B, H, T, V], device=device, dtype=dtype)
    # mask[:, :, ] = 0.
    # mask[:, :, 0] = 0.

    def baseline_f(*x):
        """
        Baseline function
        """
        return layer_norm(
            baseline(*x, initial_n=n_i, initial_m=m_i, chunk_size=16),
            ndim=(V,),
        )

    def comp_f(*x):
        """
        Function to be compared
        """
        return layer_norm(
            comp(*x, initial_n=n_i, initial_m=m_i, chunk_size=16),
            ndim=(V,),
        )

    # parallel = lambda *x: layer_norm(mlstm_fwbw(*x), ndim=(V,))
    # parallel_autograd = lambda *x: layer_norm(mlstm_torch_autograd(*x), ndim=(V,))

    backends = {
        "CW": baseline_f,
        "CWS": comp_f,
        # "PR": parallel,
        # "PA": parallel_autograd,
    }

    for bl_name, bl in backends.items():
        for cm_name, cm in backends.items():
            if cm == bl:
                break
            print(f"Test {cm_name} against {bl_name}")
            test_forward(
                bl,
                cm,
                (q, k, v, i, f, C_i, n_i, m_i),
                comp_func_kwargs={"atol": 0.01, "rtol": 0.01},
                show_diff_func=lambda x, y: plot_diff(
                    x, y, f"{bl_name}-{cm_name}-FW-B{B}H{H}T{T}K{K}V{V}"
                ),
            )
            if not "--skip-backward" in sys.argv:
                test_backward(
                    bl,
                    cm,
                    (q, k, v, i, f, C_i, n_i, m_i),
                    mask=mask,
                    comp_func_kwargs={"atol": 0.01, "rtol": 0.01},
                    show_diff_func=lambda x, y: plot_diff(
                        x, y, f"{bl_name}-{cm_name}-BW-B{B}H{H}T{T}K{K}V{V}"
                    ),
                )<|MERGE_RESOLUTION|>--- conflicted
+++ resolved
@@ -2,30 +2,17 @@
 from math import sqrt
 
 from mlstm_kernels.mlstm.chunkwise.triton_fwbw import mlstm_fwbw as mlstm_fwbw_chunk
-<<<<<<< HEAD
 from mlstm_kernels.mlstm.parallel.stable_torch_fwbw import mlstm_parallel_torch_ownbw
-=======
->>>>>>> aaae1b50
 from mlstm_kernels.mlstm.chunkwise.triton_fwbw_stablef import (
     mlstm_fwbw as mlstm_fwbw_chunkstab,
 )
 from mlstm_kernels.mlstm.parallel.stable_torch_fwbw import mlstm_parallel_torch_ownbw
 from mlstm_kernels.test_utils.test_fwbw import test_backward, test_forward
 
-<<<<<<< HEAD
-
 from math import sqrt
 import os
-=======
 import matplotlib.pyplot as plt
 import torch
-
-# options
-_ = (mlstm_parallel_torch_ownbw, mlstm_fwbw_chunk, mlstm_fwbw_chunkstab)
-# choose
-baseline = mlstm_fwbw_chunk  # mlstm_parallel_torch_ownbw
-comp = mlstm_fwbw_chunkstab
->>>>>>> aaae1b50
 
 # options
 _ = (mlstm_parallel_torch_ownbw, mlstm_fwbw_chunk, mlstm_fwbw_chunkstab)
@@ -102,10 +89,6 @@
 
 if __name__ == "__main__":
     import sys
-<<<<<<< HEAD
-=======
-
->>>>>>> aaae1b50
     import numpy as np
 
     include_initial = True  # False
