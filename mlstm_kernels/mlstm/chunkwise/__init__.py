--- conflicted
+++ resolved
@@ -5,17 +5,12 @@
 from .max_triton_fwbw_v3noslice import mlstm_chunkwise_max_triton_v3noslice
 from .max_triton_fwbw_v5xlchunksize import mlstm_chunkwise_max_triton_v5xlchunksize
 from .torch_fwbw import mlstm_chunkwise_torch_autograd, mlstm_chunkwise_torch_ownbw
-<<<<<<< HEAD
-from .triton_fwbw_stablef import mlstm_fwbw as mlstm_chunkwise_stable_triton
-from .triton_fwbw import mlstm_fwbw as mlstm_chunkwise_triton
-=======
 from .torch_fwbw_v4 import (
     mlstm_chunkwise_torch_autograd_v4,
     mlstm_chunkwise_torch_ownbw_v4,
 )
 from .triton_fwbw import mlstm_fwbw as mlstm_chunkwise_triton
 from .triton_fwbw_stablef import mlstm_fwbw as mlstm_chunkwise_stable_triton
->>>>>>> aaae1b50
 
 registry = {
     "torch_autograd": mlstm_chunkwise_torch_autograd,
@@ -24,11 +19,8 @@
     "max_triton_v1": mlstm_chunkwise_max_triton_v1,  # fgate cumsum in float32, intermediate states in float32
     "max_triton_v2": mlstm_chunkwise_max_triton_v2,  # fgate cumsum in float32, intermediate states in dtype (kernel_dtype, e.g. float16, bfloat16)
     "max_triton_v3": mlstm_chunkwise_max_triton_v3,  # complete fgate grad in float32, intermediate states in float32
-<<<<<<< HEAD
-=======
     "max_triton_v3noslice": mlstm_chunkwise_max_triton_v3noslice,  # complete fgate grad in float32, intermediate states in float32, no slicing before kernel calls
     "max_triton_v5xlcs": mlstm_chunkwise_max_triton_v5xlchunksize,  # new work partitioning, enable larger chunk sizes, by using flash-attention work partitioning for intra chunks
->>>>>>> aaae1b50
     "triton": mlstm_chunkwise_triton,
     "stable_triton": mlstm_chunkwise_stable_triton,
 }